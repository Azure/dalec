--- conflicted
+++ resolved
@@ -84,11 +84,7 @@
 ## Development Environment Requirements
 
 ### Required Tools
-<<<<<<< HEAD
-- Go (check with `go version`)
-=======
 - Go 1.24+ (check with `go version`)
->>>>>>> f920ee27
 - Docker with BuildKit support (check with `docker buildx version`)
 - Standard Unix tools (git, make, etc.)
 
