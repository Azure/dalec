--- conflicted
+++ resolved
@@ -5,11 +5,8 @@
 	"encoding/json"
 	"fmt"
 	"net"
-<<<<<<< HEAD
+	"os"
 	"path"
-=======
-	"os"
->>>>>>> c526b9b8
 	"path/filepath"
 	"reflect"
 	"slices"
