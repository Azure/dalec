package debug

import (
	"context"

	"github.com/Azure/dalec"
	"github.com/Azure/dalec/frontend"
	"github.com/moby/buildkit/client/llb"
	"github.com/moby/buildkit/exporter/containerimage/image"
	"github.com/moby/buildkit/frontend/gateway/client"
)

// HandleSources is a handler that outputs all the sources.
func HandleSources(ctx context.Context, gwc client.Client, spec *dalec.Spec) (client.Reference, *image.Image, error) {
	sOpt, err := frontend.SourceOptFromClient(ctx, gwc)
	if err != nil {
		return nil, nil, err
	}

	sources := make([]llb.State, 0, len(spec.Sources))
	for name, src := range spec.Sources {
<<<<<<< HEAD
		st, err := dalec.Source2LLBGetter(spec, src, name, sOpt)
=======
		name := name
		src := src
		f := dalec.Source2LLBGetter(spec, src, name)
		st, err := f(sOpt)
>>>>>>> c526b9b8
		if err != nil {
			return nil, nil, err
		}

		sources = append(sources, st)
	}

	def, err := dalec.MergeAtPath(llb.Scratch(), sources, "/").Marshal(ctx)
	if err != nil {
		return nil, nil, err
	}

	res, err := gwc.Solve(ctx, client.SolveRequest{
		Definition: def.ToPB(),
	})
	if err != nil {
		return nil, nil, err
	}
	ref, err := res.SingleRef()
	if err != nil {
		return nil, nil, err
	}
	return ref, &image.Image{}, nil
}<|MERGE_RESOLUTION|>--- conflicted
+++ resolved
@@ -19,14 +19,7 @@
 
 	sources := make([]llb.State, 0, len(spec.Sources))
 	for name, src := range spec.Sources {
-<<<<<<< HEAD
 		st, err := dalec.Source2LLBGetter(spec, src, name, sOpt)
-=======
-		name := name
-		src := src
-		f := dalec.Source2LLBGetter(spec, src, name)
-		st, err := f(sOpt)
->>>>>>> c526b9b8
 		if err != nil {
 			return nil, nil, err
 		}
