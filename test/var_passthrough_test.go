--- conflicted
+++ resolved
@@ -43,13 +43,8 @@
 		testEnv.RunTest(ctx, t, f)
 	}
 
-<<<<<<< HEAD
-	var buildPlatform = getBuildPlatform(startTestSpan(t), t)
-=======
 	ctx := startTestSpan(baseCtx, t)
 	var buildPlatform = getBuildPlatform(ctx, t)
-	log.Println(platforms.Format(*buildPlatform))
->>>>>>> c526b9b8
 
 	tests := []struct {
 		name               string
