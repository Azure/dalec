package testenv

import (
	"bufio"
	"bytes"
	"context"
	"encoding/json"
	"io"
	"os"
	"path/filepath"
	"sync"
	"testing"

	"github.com/moby/buildkit/client"
	"github.com/moby/buildkit/client/llb"
	"github.com/moby/buildkit/exporter/containerimage/exptypes"
	"github.com/moby/buildkit/frontend/dockerui"
	gwclient "github.com/moby/buildkit/frontend/gateway/client"
	"github.com/moby/buildkit/identity"
	"github.com/moby/buildkit/solver/pb"
	"github.com/moby/buildkit/util/progress/progressui"
	"github.com/pkg/errors"
	"go.opentelemetry.io/otel"
	"go.opentelemetry.io/otel/codes"
)

var InlineBuildOutput bool

func buildBaseFrontend(ctx context.Context, c gwclient.Client) (*gwclient.Result, error) {
	dc, err := dockerui.NewClient(c)
	if err != nil {
		return nil, errors.Wrap(err, "error creating dockerui client")
	}

	buildCtx, err := dc.MainContext(ctx)
	if err != nil {
		return nil, errors.Wrap(err, "error getting main context")
	}

	def, err := buildCtx.Marshal(ctx)
	if err != nil {
		return nil, errors.Wrap(err, "error marshaling main context")
	}

	// Can't use the state from `MainContext` because it filters out
	// whatever was in `.dockerignore`, which may include `Dockerfile`,
	// which we need.
	dockerfileDef, err := llb.Local(dockerui.DefaultLocalNameDockerfile, llb.IncludePatterns([]string{"Dockerfile"})).Marshal(ctx)
	if err != nil {
		return nil, errors.Wrap(err, "error marshaling Dockerfile context")
	}

	defPB := def.ToPB()
	return c.Solve(ctx, gwclient.SolveRequest{
		Frontend:    "dockerfile.v0",
		FrontendOpt: map[string]string{},
		FrontendInputs: map[string]*pb.Definition{
			dockerui.DefaultLocalNameContext:    defPB,
			dockerui.DefaultLocalNameDockerfile: dockerfileDef.ToPB(),
		},
		Evaluate: true,
	})
}

// InjectInput adds the necessary options to a solve request to use the output of the provided build function as an input to the solve request.
func injectInput(ctx context.Context, res *gwclient.Result, id string, req *gwclient.SolveRequest) (retErr error) {
	ctx, span := otel.Tracer("").Start(ctx, "build input "+id)
	defer func() {
		if retErr != nil {
			span.SetStatus(codes.Error, retErr.Error())
		}
		span.End()
	}()

	ref, err := res.SingleRef()
	if err != nil {
		return err
	}

	st, err := ref.ToState()
	if err != nil {
		return err
	}

	dt := res.Metadata[exptypes.ExporterImageConfigKey]

	if dt != nil {
		st, err = st.WithImageConfig(dt)
		if err != nil {
			return err
		}
	}

	def, err := st.Marshal(ctx)
	if err != nil {
		return err
	}

	if req.FrontendOpt == nil {
		req.FrontendOpt = make(map[string]string)
	}
	req.FrontendOpt["context:"+id] = "input:" + id
	if req.FrontendInputs == nil {
		req.FrontendInputs = make(map[string]*pb.Definition)
	}
	req.FrontendInputs[id] = def.ToPB()
	if dt != nil {
		meta := map[string][]byte{
			exptypes.ExporterImageConfigKey: dt,
		}
		metaDt, err := json.Marshal(meta)
		if err != nil {
			return errors.Wrap(err, "error marshaling local frontend metadata")
		}
		req.FrontendOpt["input-metadata:"+id] = string(metaDt)
	}

	return nil
}

// withDalecInput adds the necessary options to a solve request to use
// the locally built frontend as an input to the solve request.
// This only works with buildkit >= 0.12
func withDalecInput(ctx context.Context, gwc gwclient.Client, opts *gwclient.SolveRequest) error {
	id := identity.NewID()
	res, err := buildBaseFrontend(ctx, gwc)
	if err != nil {
		return errors.Wrap(err, "error building local frontend")
	}
	if err := injectInput(ctx, res, id, opts); err != nil {
		return errors.Wrap(err, "error adding local frontend as input")
	}

	opts.FrontendOpt["source"] = id
	opts.Frontend = "gateway.v0"
	return nil
}

type testWriter struct {
	t   *testing.T
	buf *bytes.Buffer
}

func (tw *testWriter) Write(p []byte) (n int, err error) {
	n, err = tw.buf.Write(p)
	if err != nil {
		return n, err
	}

	// Flush complete lines only
	for {
		dt := tw.buf.Bytes()
		idx := bytes.IndexRune(dt, '\n')
		if idx < 0 {
			break
		}
		tw.t.Log(string(dt[:idx]))
		tw.buf.Next(idx + 1)
	}

	return n, nil
}

func (tw *testWriter) Flush() {
	if tw.buf.Len() == 0 {
		return
	}
	scanner := bufio.NewScanner(tw.buf)
	for scanner.Scan() {
		tw.t.Log(scanner.Text())
	}
	tw.buf.Reset()
}

var logBufferPool = &sync.Pool{New: func() any {
	return bytes.NewBuffer(nil)
}}

func getBuildOutputStream(ctx context.Context, t *testing.T, done <-chan struct{}) io.Writer {
	t.Helper()

	if InlineBuildOutput {
		buf := logBufferPool.Get().(*bytes.Buffer)
		tw := &testWriter{t: t, buf: buf}
		t.Cleanup(func() {
			select {
			case <-ctx.Done():
				return
			case <-done:
			}
			tw.Flush()
			logBufferPool.Put(buf)
		})
		return tw
	}
<<<<<<< HEAD


=======
>>>>>>> 17a55bf9

	dir := t.TempDir()
	f, err := os.OpenFile(filepath.Join(dir, "build.log"), os.O_RDWR|os.O_CREATE, 0o600)
	if err != nil {
		t.Fatalf("error opening temp file: %v", err)
	}
	t.Cleanup(func() {
		defer f.Close()

		select {
		case <-ctx.Done():
			return
		case <-done:
		}

		_, err = f.Seek(0, io.SeekStart)
		if err != nil {
			t.Log(err)
			return
		}

		scanner := bufio.NewScanner(f)
		for scanner.Scan() {
			t.Log(scanner.Text())
		}
		if err := scanner.Err(); err != nil {
			t.Log(err)
		}
	})

	return f
}

func displaySolveStatus(ctx context.Context, t *testing.T) chan *client.SolveStatus {
	ch := make(chan *client.SolveStatus)
	done := make(chan struct{})

	output := getBuildOutputStream(ctx, t, done)
	display, err := progressui.NewDisplay(output, progressui.AutoMode, progressui.WithPhase(t.Name()))
	if err != nil {
		t.Fatal(err)
	}

	go func() {
		defer close(done)

		_, err := display.UpdateFrom(ctx, ch)
		if err != nil {
			t.Log(err)
		}
	}()

	return ch
}

// withProjectRoot adds the current project root as the build context for the solve request.
func withProjectRoot(t *testing.T, opts *client.SolveOpt) {
	t.Helper()

	cwd, err := os.Getwd()
	if err != nil {
		t.Fatal(err)
	}

	projectRoot, err := lookupProjectRoot(cwd)
	if err != nil {
		t.Fatal(err)
	}

	if opts.LocalDirs == nil {
		opts.LocalDirs = make(map[string]string)
	}
	opts.LocalDirs[dockerui.DefaultLocalNameContext] = projectRoot
	opts.LocalDirs[dockerui.DefaultLocalNameDockerfile] = projectRoot
}

// lookupProjectRoot looks up the project root from the current working directory.
// This is needed so the test suite can be run from any directory within the project.
func lookupProjectRoot(cur string) (string, error) {
	if _, err := os.Stat(filepath.Join(cur, "go.mod")); err != nil {
		if cur == "/" || cur == "." {
			return "", errors.Wrap(err, "could not find project root")
		}
		if os.IsNotExist(err) {
			return lookupProjectRoot(filepath.Dir(cur))
		}
		return "", err
	}

	return cur, nil
}<|MERGE_RESOLUTION|>--- conflicted
+++ resolved
@@ -193,11 +193,6 @@
 		})
 		return tw
 	}
-<<<<<<< HEAD
-
-
-=======
->>>>>>> 17a55bf9
 
 	dir := t.TempDir()
 	f, err := os.OpenFile(filepath.Join(dir, "build.log"), os.O_RDWR|os.O_CREATE, 0o600)
